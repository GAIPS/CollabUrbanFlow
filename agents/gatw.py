"""Deep Reinforcement Learning for Multi-agent system.

    Graph Attention Reinforcement Learning

    Paradigms:
    ---------
    * Parameter Sharing: att, W.
    * Centralized Training: Decentralized Execution.
    * Learning to communicate: Sends message to agents.

    To run a template:
    1) set agent_type = GATW
    >>> python models/train.py
    >>> tensorboard --logdir lightning_logs


    TODO:
    ----
    * Move adjacency matrix to module.

    References:
    -----------
    `Graph attention networks. 2017`
    https://arxiv.org/abs/1710.10903
    Petar Velickovic, Guillem Cucurull, Arantxa Casanova, Adriana Romero, Pietro Lio, and Yoshua Bengio. 2017.
    https://github.com/Diego999/pyGAT/blob/master/train.py
"""
import argparse
from pathlib import Path
from collections import OrderedDict
from functools import cached_property
from tqdm.auto import trange
import numpy as np
from scipy.sparse import csr_matrix

import torch
import torch.nn as nn
import torch.optim as optim
from torch.autograd import Variable
from torch.optim.optimizer import Optimizer
from torch.utils.data import DataLoader

import pytorch_lightning as pl

from utils.file_io import parse_train_config, \
    expr_logs_dump, expr_path_create, \
    expr_path_test_target
from utils.utils import concat, flatten
from utils.network import get_adjacency_from_env
from agents.experience import Experience, ReplayBuffer, RLDataset
from approximators.gatw import GATW

TRAIN_CONFIG_PATH = 'config/train.config'
RUN_CONFIG_PATH = 'config/run.config'

def simple_hash(x): return hash(x) % (11 * 255)

# Should this agent be general?
# Or, should function approximation be associated to agnt
class Agent:
    """Base Agent class handling the interaction with the environment.

    >>> env = get_environment('arterial')
    >>> buffer = ReplayBuffer(10)
    >>> Agent(env, buffer)  # doctest: +ELLIPSIS
    <...gat.Agent object at ...>
    """

    def __init__(self, env, replay_buffer=None):
        """
        Parameters:
        -----------
        * env: environment.Environment
            Trainning environment
        * replay_buffer: dqn.ReplayBuffer
            replay buffer storing experiences
        """

        self.env = env
        self.replay_buffer = replay_buffer

        self.reset()

    @cached_property
    def adjacency_matrix(self):
        return get_adjacency_from_env(self.env)

    def reset(self):
        """Resets the environment and updates the state."""
        # Assumption: All intersections have the same phase.
        self.state = list(flatten(self.env.reset().values()))

    def act(self, net, epsilon, device, adj):
        """For a given network, decide what action to carry out
            using an epsilon-greedy policy.

        Parameters:
        -----------
        * epsilon: float
            Value to determine likelihood of taking a random action
        * device: current device

        Returns:
        --------
        * actions: dict<str, int>
        contains actions from all agents.
        """
        actions = {}
        N = len(self.env.tl_ids)

        state = torch.tensor([self.state]).reshape((N, -1)).to(device)


        q_values = net(state, adj)

        # Exploration & Exploitation:
        # XOR operation flips correctly
        with torch.no_grad():
            actions = torch.argmax(q_values, dim=1)
            flip = torch.rand((N,)).to(device) < epsilon / 2
            actions = actions.type(torch.bool).bitwise_xor(flip)
            actions = dict(zip(self.env.tl_ids, actions.cpu().numpy().astype(int).tolist()))
        return actions

    @torch.no_grad()
    def play_step(self, net, epsilon=0.0, device="cpu", adj=None):
        """Carries out a single interaction step between the agent
        and the environment.

        Parameters:
        -----------
        * net: list<dqn.DQN>
        Deep Q-network one per agent.
        * epsilon: float
        Value to determine likelihood of taking a random action
        * device: str
        Current device: 'cpu' or 'tpu'

        Returns:
        --------
        * reward: list<float>
        reward for each agent.
        * done: bool
        if the episode is over
        """
        if adj is None: adj = torch.tensor(self.adjacency_matrix).to(device)
        actions = self.act(net, epsilon, device, adj)

        # do step in the environment -- 10s
        for _ in range(10):
            experience = self.env.step(actions)

        new_state, reward, done, _ = experience
        new_state, reward, actions = \
            list(flatten(new_state.values())), list(reward.values()), list(actions.values())
        if epsilon > 0.0:
            exp = Experience(self.state, actions, reward, done, new_state)

            self.replay_buffer.append(exp)

        self.state = new_state
        if done:
            self.reset()
        return reward, done


class GATWLightning(pl.LightningModule):
    """ Graph Attention Networks

    * For function approximation.
    * target_net: a dephased copy
    * ReplayBuffer: for storing experiences.


    >>> env = get_environment('arterial')
    >>> agent = get_agent('GATW', env, epsilon_init, epsilon_final, epsilon_timesteps)
    >>> train_loop = get_loop('GATV')
    >>> info_dict = train_loop(env, agent, experiment_time,
                               save_agent_interval, chkpt_dir, seed)
    """

    def __init__(self, env, device, replay_size=200, warm_start_steps=0,
                 gamma=0.98, epsilon_init=1.0, epsilon_final=0.01, epsilon_timesteps=3500,
                 sync_rate=10, lr=1e-2, episode_timesteps=3600, batch_size=1000,
                 save_path=None, **kwargs):

        super(GATWLightning, self).__init__(**kwargs)
        self.replay_size = replay_size
        self.warm_start_steps = warm_start_steps
        self.gamma = gamma
        self.epsilon_init = epsilon_init
        self.epsilon_final = epsilon_final
        self.epsilon_timesteps = epsilon_timesteps
        self.sync_rate = sync_rate
        self.lr = lr
        self.episode_timesteps = episode_timesteps
        self.batch_size = batch_size

        self.env = env
        self.num_intersections = len(self.env.tl_ids)
        self.num_episodes = 0
<<<<<<< HEAD

        # TODO: GATs hyperparams
        self.obs_size = 4
        self.num_embeddings = 8
        self.hidden_size = 16
        self.num_actions = 2
        self.num_heads = 5
        self.num_layers = 1

        self._timestep = 0
        self.total_reward = 0
=======

        # TODO: GATs hyperparams
        self.obs_size = 4
        self.num_embeddings = 8
        self.hidden_size = 16
        self.num_actions = 2
        self.num_heads = 5
        self.num_layers = 1

        self._timestep = 0
        self._reward = 0
>>>>>>> 21c2c7cd
        self.save_path = save_path

        self.reset(device=device)

    @property
    def episode_timestep(self):
        return self.agent.env.timestep

    @property
    def timestep(self):
        return self._timestep + self.episode_timestep

<<<<<<< HEAD
=======

    @property
    def reward(self):
        return self._reward

>>>>>>> 21c2c7cd
    @property
    def epsilon(self):
        epsilon = max(self.epsilon_final,
                      self.epsilon_init - \
                      (self.timestep + 1) / self.epsilon_timesteps)
        return epsilon

    
    @cached_property
    def adjacency_matrix(self):
        device = torch.device('cuda' if torch.cuda.is_available() else 'cpu')
        return torch.tensor(self.agent.adjacency_matrix).to(device)

    def reset(self, device=torch.device('cuda' if torch.cuda.is_available() else 'cpu')):
        if self.num_episodes > 0:
            state_dict = torch.load(self.save_path / str(self.timestep) / f'GATW.chkpt')
            self.net.load_state_dict(state_dict, strict=False)
            self.target_net.load_state_dict(state_dict, strict=False)
<<<<<<< HEAD
=======
            self.agent.reset()
>>>>>>> 21c2c7cd
        else:
            self.net = GATW(
                self.obs_size,
                self.num_embeddings,
                self.hidden_size,
                self.num_actions,
                self.num_heads,
                self.num_layers
            ).to(device)
            self.target_net = GATW(
                self.obs_size,
                self.num_embeddings,
                self.hidden_size,
                self.num_actions,
                self.num_heads,
                self.num_layers
            ).to(device)

<<<<<<< HEAD
        self.buffer = ReplayBuffer(self.replay_size)
        self.agent = Agent(self.env, self.buffer)
        self.episode_reward = 0
        if self.warm_start_steps > 0: self.populate(device=device, steps=self.warm_start_steps)
=======
            self.buffer = ReplayBuffer(self.replay_size)
            self.agent = Agent(self.env, self.buffer)
            if self.warm_start_steps > 0: self.populate(device=device, steps=self.warm_start_steps)
        self.episode_reward = 0
>>>>>>> 21c2c7cd

    def populate(self, device=None, steps=1000):
        """Carries out several random steps through the
           environment to initially fill up the replay buffer with
           experiences.

        Parameters:
        -----------
        * steps: number of random steps to populate the buffer with
        """
        if device is None:
            device = torch.device('cuda' if torch.cuda.is_available() else 'cpu')
        for i in range(steps):
            self.agent.play_step(self.net, epsilon=self.epsilon, device=device, adj=self.adjacency_matrix)
        self.agent.reset()

    def forward(self, x):
        """Passes in a state `x` through the network and gets the
           `q_values` of each action as an output.

        Parameters:
        -----------
        * x: environment state

        Returns:
        --------
        * q-values
        """
        adj = self.adjacency_matrix
        # batch_size != num_intersections
        adj = adj.repeat(x.shape[0], 1, 1)
        output = self.net(x, adj)
        return output

    def loss_step(self, batch):
        """Calculates the mse loss using a mini batch from the replay buffer.

        Parameters:
        -----------
        * batch: torch.tensor([B, N * obs_size])
        Current mini batch of replay data

        Returns:
        --------
        * loss: torch.tensor([B, N * obs_size])
        """
        device = self.get_device(batch)
        states, actions, rewards, dones, next_states = batch

        x = states.view((-1, self.num_intersections, self.obs_size))
        x = x.type(torch.FloatTensor).to(device)
        q_values = self.forward(x)
        state_action_values = q_values.gather(1, actions.unsqueeze(-1)).squeeze(-1)


        with torch.no_grad():
            y = states.view((-1, self.num_intersections, self.obs_size))
            y = y.type(torch.FloatTensor).to(device)


            adj = self.adjacency_matrix.repeat(y.shape[0], 1, 1)
            next_state_values = self.target_net(y, adj).argmax(-1)

            next_state_values[dones] = 0.0

            next_state_values = next_state_values.detach()

        expected_state_action_values = next_state_values * self.gamma + rewards
        loss = nn.MSELoss()(state_action_values, expected_state_action_values)
        return loss

    def training_step(self, batch, nb_batch):
        """Carries out a single step through the environment to update
           the replay buffer. Then calculates loss based on the minibatch
           received.

        Parameters:
        -----------
        * batch:
        Current mini batch of replay data
        * nb_batch:
        Batch number
        """
        device = self.get_device(batch)
        adj = self.adjacency_matrix

        # step through environment with agent
        reward, done = self.agent.play_step(self.net, self.epsilon, device, adj)
        self.episode_reward += sum(reward) * 0.001

        loss = self.loss_step(batch)
<<<<<<< HEAD

        # Soft update of target network
        if self.episode_timestep % self.sync_rate == 0:
            self.target_net.load_state_dict(self.net.state_dict(), strict=False)

        log = {
            "steps": torch.tensor(self.episode_timestep).to(device),
            "reward": torch.tensor(self.episode_reward).to(device),
=======

        # Soft update of target network
        if self.episode_timestep % self.sync_rate == 0:
            self.target_net.load_state_dict(self.net.state_dict(), strict=False)

        if done:
            self.num_episodes += 1
            # save and reset the network
            # update log.
            self._timestep += self.episode_timesteps
            self._reward += self.episode_reward
            if self.save_path is not None:
                self.save_checkpoint(self.save_path, self.timestep)
                self.reset()
            print('')  # Skip an output line

        log = {
            "steps": torch.tensor(self.episode_timestep).to(device),
            "reward": torch.tensor(self.reward).to(device),
>>>>>>> 21c2c7cd
            "epsilon": torch.tensor(np.round(self.epsilon, 4)).to(device),
        }

        self.log('loss', loss.clone().detach().to(device), logger=True, prog_bar=True)
        for k, v in log.items():
            self.log(k, v, logger=True, prog_bar=True)

<<<<<<< HEAD
        if done:
            self.num_episodes += 1
            # save and reset the network
            # update log.
            self.episode_reward = 0
            self._timestep += self.episode_timesteps
            if self.save_path is not None:
                self.save_checkpoint(self.save_path, self.timestep)
                self.reset()
            print('')  # Skip an output line
=======
>>>>>>> 21c2c7cd

    def configure_optimizers(self):
        """Initialize Adam optimizer."""
        optimizer = optim.Adam(self.net.parameters(), lr=self.lr)
        return [optimizer]

    def __dataloader(self):
        """Initialize the Replay Buffer dataset used for retrieving experiences."""
        dataset = RLDataset(self.buffer, self.episode_timesteps)
        dataloader = DataLoader(dataset=dataset, batch_size=self.batch_size, sampler=None)
        return dataloader

    def train_dataloader(self):
        """Get train loader."""
        return self.__dataloader()

    def get_device(self, batch):
        """Retrieve device currently being used by minibatch."""
        return batch[0].device.index if self.on_gpu else "cpu"

    """ Serialization """
    def save_checkpoint(self, chkpt_dir_path, chkpt_num):
        file_path = Path(chkpt_dir_path) / str(chkpt_num) / f'GATW.chkpt'
        file_path.parent.mkdir(exist_ok=True)
        torch.save(self.net.state_dict(), file_path)

def load_checkpoint(env, chkpt_dir_path, rollout_time=None, network=None, chkpt_num=None):
    if chkpt_num == None:
        chkpt_num = max(int(folder.name) for folder in chkpt_dir_path.iterdir())
    chkpt_path = chkpt_dir_path / str(chkpt_num)
    print("Loading checkpoint: ", chkpt_path)

    state_dict = torch.load(chkpt_path / f'GATW.chkpt')
    in_features = state_dict['hparams.in_features']
    num_embeddings = state_dict['hparams.num_embeddings']
    n_hidden = state_dict['hparams.n_hidden']
    out_features = state_dict['hparams.out_features']
    num_heads = state_dict['hparams.num_heads']
    num_layers = state_dict['hparams.num_layers']

    net = GATW(in_features=in_features, n_embeddings=num_embeddings,
               n_hidden=n_hidden, out_features=out_features,
               n_heads=num_heads, n_layers=num_layers)
    net.load_state_dict(state_dict, strict=False)
    agent = Agent(env)
    return agent, net<|MERGE_RESOLUTION|>--- conflicted
+++ resolved
@@ -199,7 +199,6 @@
         self.env = env
         self.num_intersections = len(self.env.tl_ids)
         self.num_episodes = 0
-<<<<<<< HEAD
 
         # TODO: GATs hyperparams
         self.obs_size = 4
@@ -210,20 +209,7 @@
         self.num_layers = 1
 
         self._timestep = 0
-        self.total_reward = 0
-=======
-
-        # TODO: GATs hyperparams
-        self.obs_size = 4
-        self.num_embeddings = 8
-        self.hidden_size = 16
-        self.num_actions = 2
-        self.num_heads = 5
-        self.num_layers = 1
-
-        self._timestep = 0
         self._reward = 0
->>>>>>> 21c2c7cd
         self.save_path = save_path
 
         self.reset(device=device)
@@ -236,14 +222,11 @@
     def timestep(self):
         return self._timestep + self.episode_timestep
 
-<<<<<<< HEAD
-=======
 
     @property
     def reward(self):
         return self._reward
 
->>>>>>> 21c2c7cd
     @property
     def epsilon(self):
         epsilon = max(self.epsilon_final,
@@ -262,10 +245,7 @@
             state_dict = torch.load(self.save_path / str(self.timestep) / f'GATW.chkpt')
             self.net.load_state_dict(state_dict, strict=False)
             self.target_net.load_state_dict(state_dict, strict=False)
-<<<<<<< HEAD
-=======
             self.agent.reset()
->>>>>>> 21c2c7cd
         else:
             self.net = GATW(
                 self.obs_size,
@@ -284,17 +264,10 @@
                 self.num_layers
             ).to(device)
 
-<<<<<<< HEAD
-        self.buffer = ReplayBuffer(self.replay_size)
-        self.agent = Agent(self.env, self.buffer)
-        self.episode_reward = 0
-        if self.warm_start_steps > 0: self.populate(device=device, steps=self.warm_start_steps)
-=======
             self.buffer = ReplayBuffer(self.replay_size)
             self.agent = Agent(self.env, self.buffer)
             if self.warm_start_steps > 0: self.populate(device=device, steps=self.warm_start_steps)
         self.episode_reward = 0
->>>>>>> 21c2c7cd
 
     def populate(self, device=None, steps=1000):
         """Carries out several random steps through the
@@ -386,16 +359,6 @@
         self.episode_reward += sum(reward) * 0.001
 
         loss = self.loss_step(batch)
-<<<<<<< HEAD
-
-        # Soft update of target network
-        if self.episode_timestep % self.sync_rate == 0:
-            self.target_net.load_state_dict(self.net.state_dict(), strict=False)
-
-        log = {
-            "steps": torch.tensor(self.episode_timestep).to(device),
-            "reward": torch.tensor(self.episode_reward).to(device),
-=======
 
         # Soft update of target network
         if self.episode_timestep % self.sync_rate == 0:
@@ -415,7 +378,6 @@
         log = {
             "steps": torch.tensor(self.episode_timestep).to(device),
             "reward": torch.tensor(self.reward).to(device),
->>>>>>> 21c2c7cd
             "epsilon": torch.tensor(np.round(self.epsilon, 4)).to(device),
         }
 
@@ -423,19 +385,6 @@
         for k, v in log.items():
             self.log(k, v, logger=True, prog_bar=True)
 
-<<<<<<< HEAD
-        if done:
-            self.num_episodes += 1
-            # save and reset the network
-            # update log.
-            self.episode_reward = 0
-            self._timestep += self.episode_timesteps
-            if self.save_path is not None:
-                self.save_checkpoint(self.save_path, self.timestep)
-                self.reset()
-            print('')  # Skip an output line
-=======
->>>>>>> 21c2c7cd
 
     def configure_optimizers(self):
         """Initialize Adam optimizer."""
