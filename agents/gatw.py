"""Deep Reinforcement Learning for Multi-agent system.

    Graph Attention Reinforcement Learning

    Paradigms:
    ---------
    * Parameter Sharing: att, W.
    * Centralized Training: Decentralized Execution.
    * Learning to communicate: Sends message to agents.

    To run a template:
    1) set agent_type = GATW
    >>> python models/train.py
    >>> tensorboard --logdir lightning_logs


    TODO:
    ----
    * Move adjacency matrix to module.

    References:
    -----------
    Petar Velickovic, Guillem Cucurull, Arantxa Casanova, Adriana Romero,
    Pietro Lio, and Yoshua Bengio. 2017.
    `Graph attention networks. 2017`
    https://arxiv.org/abs/1710.10903
    https://github.com/Diego999/pyGAT/blob/master/train.py
"""
import argparse
from pathlib import Path
from collections import OrderedDict
from functools import cached_property
from tqdm.auto import trange
import numpy as np
from scipy.sparse import csr_matrix

import torch
import torch.nn as nn
import torch.optim as optim
from torch.autograd import Variable
from torch.optim.optimizer import Optimizer
from torch.utils.data import DataLoader

import pytorch_lightning as pl

from utils.file_io import parse_train_config, \
    expr_logs_dump, expr_path_create, \
    expr_path_test_target
from plots.train_plots import main as train_plots
from plots.test_plots import main as test_plots
from utils.utils import concat, flatten
from utils.network import get_neighbors
from agents.experience import Experience, ReplayBuffer, RLDataset
from approximators.gatw import GATW

TRAIN_CONFIG_PATH = 'config/train.config'
RUN_CONFIG_PATH = 'config/run.config'

def simple_hash(x): return hash(x) % (11 * 255)

def get_adjacency_matrix(env):
    edge_list, _ = get_neighbors(env.incoming_roadlinks, env.outgoing_roadlinks)

    data = np.ones(len(edge_list), dtype=int)
    adj = csr_matrix((data, zip(*edge_list)), dtype=int).todense()
    return adj

# Should this agent be general?
# Or, should function approximation be associated to agnt
class Agent:
    """Base Agent class handling the interaction with the environment.

    >>> env = get_environment('arterial')
    >>> buffer = ReplayBuffer(10)
    >>> Agent(env, buffer)  # doctest: +ELLIPSIS
    <...gat.Agent object at ...>
    """

    def __init__(self, env, replay_buffer=None):
        """
        Parameters:
        -----------
        * env: environment.Environment
            Trainning environment
        * replay_buffer: dqn.ReplayBuffer
            replay buffer storing experiences
        """

        self.env = env
        self.replay_buffer = replay_buffer

        self.reset()

    @cached_property
    def adjacency_matrix(self):
        return get_adjacency_matrix(self.env)

    def reset(self):
        """Resets the environment and updates the state."""
        # Assumption: All intersections have the same phase.
        self.state = list(flatten(self.env.reset().values()))

    def act(self, net, epsilon, device, adj):
        """For a given network, decide what action to carry out
            using an epsilon-greedy policy.

        Parameters:
        -----------
        * epsilon: float
            Value to determine likelihood of taking a random action
        * device: current device

        Returns:
        --------
        * actions: dict<str, int>
        contains actions from all agents.
        """
        actions = {}
        N = len(self.env.tl_ids)

        state = torch.tensor([self.state]).reshape((N, -1)).to(device)


        q_values = net(state, adj)

        # Exploration & Exploitation:
        # XOR operation flips correctly
        with torch.no_grad():
            actions = torch.argmax(q_values, dim=1)
            flip = torch.rand((N,)).to(device) < epsilon
            actions = actions.type(torch.bool).bitwise_xor(flip)
            actions = dict(zip(self.env.tl_ids, actions.cpu().numpy().astype(int).tolist()))
        return actions

    @torch.no_grad()
    def play_step(self, net, epsilon=0.0, device="cpu", adj=None):
        """Carries out a single interaction step between the agent
        and the environment.

        Parameters:
        -----------
        * net: list<dqn.DQN>
        Deep Q-network one per agent.
        * epsilon: float
        Value to determine likelihood of taking a random action
        * device: str
        Current device: 'cpu' or 'tpu'

        Returns:
        --------
        * reward: list<float>
        reward for each agent.
        * done: bool
        if the episode is over
        """
        if adj is None: adj = torch.tensor(self.adjacency_matrix).to(device)
        actions = self.act(net, epsilon, device, adj)

        # do step in the environment -- 10s
        for _ in range(10):
            experience = self.env.step(actions)

        new_state, reward, done, _ = experience
        new_state, reward, actions = \
            list(flatten(new_state.values())), list(reward.values()), list(actions.values())
        if epsilon > 0.0:
            exp = Experience(self.state, actions, reward, done, new_state)

            self.replay_buffer.append(exp)

        self.state = new_state
        if done:
            self.reset()
        return reward, done


class GATWLightning(pl.LightningModule):
    """ Graph Attention Networks

    * For function approximation.
    * target_net: a dephased copy
    * ReplayBuffer: for storing experiences.


    >>> env = get_environment('arterial')
    >>> agent = get_agent('GATW', env, epsilon_init, epsilon_final, epsilon_timesteps)
    >>> train_loop = get_loop('GATV')
    >>> info_dict = train_loop(env, agent, experiment_time,
                               save_agent_interval, chkpt_dir, seed)
    """

    def __init__(self, env, device, replay_size=200, warm_start_steps=0,
                 gamma=0.98, epsilon_init=1.0, epsilon_final=0.01, epsilon_timesteps=3500,
                 sync_rate=10, lr=1e-2, episode_timesteps=3600, batch_size=1000,
                 save_path=None, **kwargs):

        super(GATWLightning, self).__init__(**kwargs)
        self.replay_size = replay_size
        self.warm_start_steps = warm_start_steps
        self.gamma = gamma
        self.epsilon_init = epsilon_init
        self.epsilon_final = epsilon_final
        self.epsilon_timesteps = epsilon_timesteps
        self.sync_rate = sync_rate
        self.lr = lr
        self.episode_timesteps = episode_timesteps
        self.batch_size = batch_size

        self.env = env
        self.obs_size = 4
        self.embeddings = 8
        self.hidden_size = 4
        self.num_actions = 2
        self.num_intersections = len(self.env.tl_ids)

        # Define GAT's parameters
<<<<<<< HEAD
        n_heads = 10
        n_layers = 1
=======
        n_heads = 5
        n_layers = 3
>>>>>>> ebb8ebe7

        self.net = GATW(
            self.obs_size,
            self.embeddings,
            self.hidden_size,
            self.num_actions,
            n_heads,
            n_layers
        ).to(device)
        self.target_net = GATW(
            self.obs_size,
            self.embeddings,
            self.hidden_size,
            self.num_actions,
            n_heads,
            n_layers
        ).to(device)

        self.buffer = ReplayBuffer(self.replay_size)
        self.agent = Agent(self.env, self.buffer)
        self.total_reward = 0
        self.episode_reward = 0
        self._total_timestep = 0
        if self.warm_start_steps > 0: self.populate(self.warm_start_steps)
        self.save_path = save_path

    @property
    def timestep(self):
        return self.agent.env.timestep

    @property
    def total_timestep(self):
        return self._total_timestep + self.timestep

    @cached_property
    def adjacency_matrix(self):
        device = torch.device('cuda' if torch.cuda.is_available() else 'cpu')
        return torch.tensor(self.agent.adjacency_matrix).to(device)

    def populate(self, steps=1000):
        """Carries out several random steps through the
           environment to initially fill up the replay buffer with
           experiences.

        Parameters:
        -----------
        * steps: number of random steps to populate the buffer with
        """
        device = torch.device('cuda' if torch.cuda.is_available() else 'cpu')
        for i in range(steps):
            self.agent.play_step(self.net, epsilon=1.0, device=device, adj=self.adjacency_matrix)
        self.agent.reset()

    def forward(self, x):
        """Passes in a state `x` through the network and gets the
           `q_values` of each action as an output.

        Parameters:
        -----------
        * x: environment state

        Returns:
        --------
        * q-values
        """
        adj = self.adjacency_matrix
        # batch_size != num_intersections
        adj = adj.repeat(x.shape[0], 1, 1)
        output = self.net(x, adj)
        return output

    def dqn_mse_loss(self, batch):
        """Calculates the mse loss using a mini batch from the replay buffer.

        Parameters:
        -----------
        * batch: torch.tensor([B, N * obs_size])
        Current mini batch of replay data

        Returns:
        --------
        * loss: torch.tensor([B, N * obs_size])
        """
        device = self.get_device(batch)
        states, actions, rewards, dones, next_states = batch

        x = states.view((-1, self.num_intersections, self.obs_size))
        x = x.type(torch.FloatTensor).to(device)
        q_values = self.forward(x)
        state_action_values = q_values.gather(1, actions.unsqueeze(-1)).squeeze(-1)


        with torch.no_grad():
            y = states.view((-1, self.num_intersections, self.obs_size))
            y = y.type(torch.FloatTensor).to(device)


            adj = self.adjacency_matrix.repeat(y.shape[0], 1, 1)
            next_state_values = self.target_net(y, adj).argmax(-1)

            next_state_values[dones] = 0.0

            next_state_values = next_state_values.detach()

        expected_state_action_values = next_state_values * self.gamma + rewards
        loss = nn.MSELoss()(state_action_values, expected_state_action_values)
        return loss

    def training_step(self, batch, nb_batch):
        """Carries out a single step through the environment to update
           the replay buffer. Then calculates loss based on the minibatch
           received.

        Parameters:
        -----------
        * batch:
        Current mini batch of replay data
        * nb_batch:
        Batch number
        """
        device = self.get_device(batch)
        adj = self.adjacency_matrix
        epsilon = max(self.epsilon_final,
                      self.epsilon_init - \
                      (self.total_timestep + 1) / self.epsilon_timesteps)

        # step through environment with agent
        reward, done = self.agent.play_step(self.net, epsilon, device, adj)
        self.episode_reward += sum(reward) * 0.001

        loss = self.dqn_mse_loss(batch)
        if done:
            self.total_reward = self.episode_reward
            self.episode_reward = 0
            self._total_timestep += self.episode_timesteps
            if self.save_path is not None:
                self.save_checkpoint(self.save_path, self.total_timestep)
            print('')  # Skip an output line

        # Soft update of target network
        if self.timestep % self.sync_rate == 0:
            self.target_net.load_state_dict(self.net.state_dict(), strict=False)

        log = {
            "steps": torch.tensor(self.timestep).to(device),
            "reward": torch.tensor(self.total_reward).to(device),
            "epsilon": torch.tensor(np.round(epsilon, 4)).to(device),
        }

        self.log('loss', loss.clone().detach().to(device), logger=True, prog_bar=True)
        for k, v in log.items():
            self.log(k, v, logger=True, prog_bar=True)

    def configure_optimizers(self):
        """Initialize Adam optimizer."""
        optimizer = optim.Adam(self.net.parameters(), lr=self.lr)
        return [optimizer]

    def __dataloader(self):
        """Initialize the Replay Buffer dataset used for retrieving experiences."""
        dataset = RLDataset(self.buffer, self.episode_timesteps)
        dataloader = DataLoader(dataset=dataset, batch_size=self.batch_size, sampler=None)
        return dataloader

    def train_dataloader(self):
        """Get train loader."""
        return self.__dataloader()

    def get_device(self, batch):
        """Retrieve device currently being used by minibatch."""
        return batch[0].device.index if self.on_gpu else "cpu"

    """ Serialization """
    def save_checkpoint(self, chkpt_dir_path, chkpt_num):

        for i, tl_id in enumerate(self.env.tl_ids):
            file_path = Path(chkpt_dir_path) / str(chkpt_num) / f'GATW.chkpt'
            file_path.parent.mkdir(exist_ok=True)
            torch.save(self.net.state_dict(), file_path)

def load_checkpoint(env, chkpt_dir_path, rollout_time, network, chkpt_num=None):
    if chkpt_num == None:
        chkpt_num = max(int(folder.name) for folder in chkpt_dir_path.iterdir())
    chkpt_path = chkpt_dir_path / str(chkpt_num)
    print("Loading checkpoint: ", chkpt_path)

    state_dict = torch.load(chkpt_path / f'GATW.chkpt')
    in_features = state_dict['hparams.in_features']
    n_embeddings = state_dict['hparams.n_embeddings']
    n_hidden = state_dict['hparams.n_hidden']
    out_features = state_dict['hparams.out_features']
    n_heads = state_dict['hparams.n_heads']
    n_layers = state_dict['hparams.n_layers']

    net = GATW(in_features=in_features, n_embeddings=n_embeddings,
               n_hidden=n_hidden, out_features=out_features,
               n_heads=n_heads, n_layers=n_layers)
    net.load_state_dict(state_dict, strict=False)
    agent = Agent(env)
    return agent, net<|MERGE_RESOLUTION|>--- conflicted
+++ resolved
@@ -20,10 +20,9 @@
 
     References:
     -----------
-    Petar Velickovic, Guillem Cucurull, Arantxa Casanova, Adriana Romero,
-    Pietro Lio, and Yoshua Bengio. 2017.
     `Graph attention networks. 2017`
     https://arxiv.org/abs/1710.10903
+    Petar Velickovic, Guillem Cucurull, Arantxa Casanova, Adriana Romero, Pietro Lio, and Yoshua Bengio. 2017.
     https://github.com/Diego999/pyGAT/blob/master/train.py
 """
 import argparse
@@ -62,8 +61,12 @@
     edge_list, _ = get_neighbors(env.incoming_roadlinks, env.outgoing_roadlinks)
 
     data = np.ones(len(edge_list), dtype=int)
-    adj = csr_matrix((data, zip(*edge_list)), dtype=int).todense()
-    return adj
+    # incidence: (i, j): i --> j
+    incidence = csr_matrix((data, zip(*edge_list)), dtype=int).todense()
+    # adjacency to be the `reverse` of `incidence`.
+    # j --> i
+    source = incidence.T
+    return source
 
 # Should this agent be general?
 # Or, should function approximation be associated to agnt
@@ -214,13 +217,8 @@
         self.num_intersections = len(self.env.tl_ids)
 
         # Define GAT's parameters
-<<<<<<< HEAD
-        n_heads = 10
+        n_heads = 5
         n_layers = 1
-=======
-        n_heads = 5
-        n_layers = 3
->>>>>>> ebb8ebe7
 
         self.net = GATW(
             self.obs_size,
