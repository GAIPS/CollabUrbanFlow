"""Deep Reinforcement Learning for Multi-agent system.

    Graph Attention Reinforcement Learning

    Paradigms:
    ---------
    * Parameter Sharing: att, W.
    * Centralized Training: Decentralized Execution.
<<<<<<< HEAD
    * Learning to communicate: Sends message to agents.

=======
    * Learning to communicate: Sends message to agents. 
>>>>>>> fd80d55d
    To run a template:
    1) set agent_type = GATV
    >>> python models/train.py
    >>> tensorboard --logdir lightning_logs


    TODO:
    ----
    * Move adjacency matrix to module.

    References:
    -----------
    Petar Velickovic, Guillem Cucurull, Arantxa Casanova, Adriana Romero,
    Pietro Lio, and Yoshua Bengio. 2017.
    `Graph attention networks. 2017`
    https://arxiv.org/abs/1710.10903
    https://github.com/Diego999/pyGAT/blob/master/train.py
"""
import argparse
from pathlib import Path
from collections import OrderedDict
from functools import cached_property
from tqdm.auto import trange
import numpy as np
from scipy.sparse import csr_matrix

import torch
import torch.nn as nn
import torch.optim as optim
from torch.autograd import Variable
from torch.optim.optimizer import Optimizer
from torch.utils.data import DataLoader

import pytorch_lightning as pl

from utils.file_io import parse_train_config, \
    expr_logs_dump, expr_path_create, \
    expr_path_test_target
from plots.train_plots import main as train_plots
from plots.test_plots import main as test_plots
from utils.utils import concat, flatten
from utils.network import get_neighbors
from agents.experience import Experience, ReplayBuffer, RLDataset
from approximators.gatw import GATW

TRAIN_CONFIG_PATH = 'config/train.config'
RUN_CONFIG_PATH = 'config/run.config'

def simple_hash(x): return hash(x) % (11 * 255)

def get_adjacency_matrix(env):
    edge_list, _ = get_neighbors(env.incoming_roadlinks, env.outgoing_roadlinks)

    data = np.ones(len(edge_list), dtype=int)
    adj = csr_matrix((data, zip(*edge_list)), dtype=int).todense()
    return adj

# Should this agent be general?
# Or, should function approximation be associated to agnt
class Agent:
    """Base Agent class handling the interaction with the environment.

    >>> env = get_environment('arterial')
    >>> buffer = ReplayBuffer(10)
    >>> Agent(env, buffer)  # doctest: +ELLIPSIS
    <...gat.Agent object at ...>
    """

    def __init__(self, env, replay_buffer=None):
        """
        Parameters:
        -----------
        * env: environment.Environment
            Trainning environment
        * replay_buffer: dqn.ReplayBuffer
            replay buffer storing experiences
        """

        self.env = env
        self.replay_buffer = replay_buffer

        self.reset()

    @cached_property
    def adjacency_matrix(self):
        return get_adjacency_matrix(self.env)

    def reset(self):
        """Resets the environment and updates the state."""
        # Assumption: All intersections have the same phase.
        self.state = list(flatten(self.env.reset().values()))

    def act(self, net, epsilon, device, adj):
        """For a given network, decide what action to carry out
            using an epsilon-greedy policy.

        Parameters:
        -----------
        * epsilon: float
            Value to determine likelihood of taking a random action
        * device: current device

        Returns:
        --------
        * actions: dict<str, int>
        contains actions from all agents.
        """
        actions = {}
        N = len(self.env.tl_ids)

        state = torch.tensor([self.state]).reshape((N, -1)).to(device)

        # if device not in ["cpu"]:
        #     state = state.cuda(device)

        q_values = net(state, adj)

        # Exploration & Exploitation:
        # XOR operation flips correctly
        # TODO: verify flip
        # actions = torch.argmax(q_values, dim=1).numpy()
        # flip = np.random.random(N)
        # actions = np.logical_xor(actions.astype(bool), flip < epsilon)
        with torch.no_grad():
            actions = torch.argmax(q_values, dim=1)
            flip = torch.rand((N,)).to(device) < epsilon
            actions = actions.type(torch.bool).bitwise_xor(flip)
            actions = dict(zip(self.env.tl_ids, actions.cpu().numpy().astype(int).tolist()))
        return actions

    @torch.no_grad()
    def play_step(self, net, epsilon=0.0, device="cpu", adj=None):
        """Carries out a single interaction step between the agent
        and the environment.

        Parameters:
        -----------
        * net: list<dqn.DQN>
        Deep Q-network one per agent.
        * epsilon: float
        Value to determine likelihood of taking a random action
        * device: str
        Current device: 'cpu' or 'tpu'

        Returns:
        --------
        * reward: list<float>
        reward for each agent.
        * done: bool
        if the episode is over
        """
        if adj is None: adj = torch.tensor(self.adjacency_matrix).to(device)
        actions = self.act(net, epsilon, device, adj)

        # do step in the environment -- 10s
        for _ in range(10):
            experience = self.env.step(actions)

        new_state, reward, done, _ = experience
        new_state, reward, actions = \
            list(flatten(new_state.values())), list(reward.values()), list(actions.values())
        if epsilon > 0.0:
            exp = Experience(self.state, actions, reward, done, new_state)

            self.replay_buffer.append(exp)

        self.state = new_state
        if done:
            self.reset()
        return reward, done


class GATWLightning(pl.LightningModule):
    """ Graph Attention Networks

    * For function approximation.
    * target_net: a dephased copy
    * ReplayBuffer: for storing experiences.


    >>> env = get_environment('arterial')
    >>> agent = get_agent('GATW', env, epsilon_init, epsilon_final, epsilon_timesteps)
    >>> train_loop = get_loop('GATV')
    >>> info_dict = train_loop(env, agent, experiment_time,
                               save_agent_interval, chkpt_dir, seed)
    """

    def __init__(self, env, device, replay_size=200, warm_start_steps=0,
                 gamma=0.98, epsilon_init=1.0, epsilon_final=0.01, epsilon_timesteps=3500,
                 sync_rate=10, lr=1e-2, episode_timesteps=3600, batch_size=1000,
                 save_path=None, **kwargs):

        super(GATWLightning, self).__init__(**kwargs)
        self.replay_size = replay_size
        self.warm_start_steps = warm_start_steps
        self.gamma = gamma
        self.epsilon_init = epsilon_init
        self.epsilon_final = epsilon_final
        self.epsilon_timesteps = epsilon_timesteps
        self.sync_rate = sync_rate
        self.lr = lr
        self.episode_timesteps = episode_timesteps
        self.batch_size = batch_size

        self.env = env
        self.obs_size = 4
        self.embeddings = 8
        self.hidden_size = 4
        self.num_actions = 2
        self.num_intersections = len(self.env.tl_ids)

        # Define GAT's parameters
        n_heads = 5
        n_layers = 2

        self.net = GATW(
            self.obs_size,
            self.embeddings,
            self.hidden_size,
            self.num_actions,
<<<<<<< HEAD
            n_heads,
            n_layers
        ) 
=======
            n_heads
        ).to(device)
>>>>>>> fd80d55d
        self.target_net = GATW(
            self.obs_size,
            self.embeddings,
            self.hidden_size,
            self.num_actions,
<<<<<<< HEAD
            n_heads,
            n_layers
        )
=======
            n_heads
        ).to(device)
>>>>>>> fd80d55d

        self.buffer = ReplayBuffer(self.replay_size)
        self.agent = Agent(self.env, self.buffer)
        self.total_reward = 0
        self.episode_reward = 0
        self._total_timestep = 0
        if self.warm_start_steps > 0: self.populate(self.warm_start_steps)
        self.save_path = save_path

    @property
    def timestep(self):
        return self.agent.env.timestep

    @property
    def total_timestep(self):
        return self._total_timestep + self.timestep

    @cached_property
    def adjacency_matrix(self):
        device = torch.device('cuda' if torch.cuda.is_available() else 'cpu')
        return torch.tensor(self.agent.adjacency_matrix).to(device)

    def populate(self, steps=1000):
        """Carries out several random steps through the
           environment to initially fill up the replay buffer with
           experiences.

        Parameters:
        -----------
        * steps: number of random steps to populate the buffer with
        """
        device = torch.device('cuda' if torch.cuda.is_available() else 'cpu')
        for i in range(steps):
            self.agent.play_step(self.net, epsilon=1.0, device=device, adj=self.adjacency_matrix)
        self.agent.reset()

    def forward(self, x):
        """Passes in a state `x` through the network and gets the
           `q_values` of each action as an output.

        Parameters:
        -----------
        * x: environment state

        Returns:
        --------
        * q-values
        """
        adj = self.adjacency_matrix
        # batch_size != num_intersections
        adj = adj.repeat(x.shape[0], 1, 1)
        output = self.net(x, adj)
        return output

    def dqn_mse_loss(self, batch):
        """Calculates the mse loss using a mini batch from the replay buffer.

        Parameters:
        -----------
        * batch: torch.tensor([B, N * obs_size])
        Current mini batch of replay data

        Returns:
        --------
        * loss: torch.tensor([B, N * obs_size])
        """
        device = self.get_device(batch)
        states, actions, rewards, dones, next_states = batch

        x = states.view((-1, self.num_intersections, self.obs_size))
        x = x.type(torch.FloatTensor).to(device)
        q_values = self.forward(x)
        state_action_values = q_values.gather(1, actions.unsqueeze(-1)).squeeze(-1)


        with torch.no_grad():
            y = states.view((-1, self.num_intersections, self.obs_size))
            y = y.type(torch.FloatTensor).to(device)


            adj = self.adjacency_matrix.repeat(y.shape[0], 1, 1)
            next_state_values = self.target_net(y, adj).argmax(-1)

            next_state_values[dones] = 0.0

            next_state_values = next_state_values.detach()

        expected_state_action_values = next_state_values * self.gamma + rewards
        loss = nn.MSELoss()(state_action_values, expected_state_action_values)
        return loss

    def training_step(self, batch, nb_batch):
        """Carries out a single step through the environment to update
           the replay buffer. Then calculates loss based on the minibatch
           received.

        Parameters:
        -----------
        * batch:
        Current mini batch of replay data
        * nb_batch:
        Batch number
        """
        device = self.get_device(batch)
        adj = self.adjacency_matrix
        epsilon = max(self.epsilon_final,
                      self.epsilon_init - \
                      (self.total_timestep + 1) / self.epsilon_timesteps)

        # step through environment with agent
        reward, done = self.agent.play_step(self.net, epsilon, device, adj)
        self.episode_reward += sum(reward) * 0.001

        loss = self.dqn_mse_loss(batch)
        if done:
            self.total_reward = self.episode_reward
            self.episode_reward = 0
            self._total_timestep += self.episode_timesteps
            if self.save_path is not None:
                self.save_checkpoint(self.save_path, self.total_timestep)
            print('')  # Skip an output line

        # Soft update of target network
        if self.timestep % self.sync_rate == 0:
            self.target_net.load_state_dict(self.net.state_dict(), strict=False)

        log = {
            "steps": torch.tensor(self.timestep).to(device),
            "reward": torch.tensor(self.total_reward).to(device),
            "epsilon": torch.tensor(np.round(epsilon, 4)).to(device),
        }

        self.log('loss', loss.clone().detach().to(device), logger=True, prog_bar=True)
        for k, v in log.items():
            self.log(k, v, logger=True, prog_bar=True)

    def configure_optimizers(self):
        """Initialize Adam optimizer."""
        optimizer = optim.Adam(self.net.parameters(), lr=self.lr)
        return [optimizer]

    def __dataloader(self):
        """Initialize the Replay Buffer dataset used for retrieving experiences."""
        dataset = RLDataset(self.buffer, self.episode_timesteps)
        dataloader = DataLoader(dataset=dataset, batch_size=self.batch_size, sampler=None)
        return dataloader

    def train_dataloader(self):
        """Get train loader."""
        return self.__dataloader()

    def get_device(self, batch):
        """Retrieve device currently being used by minibatch."""
        return batch[0].device.index if self.on_gpu else "cpu"

    """ Serialization """
    def save_checkpoint(self, chkpt_dir_path, chkpt_num):

        for i, tl_id in enumerate(self.env.tl_ids):
            file_path = Path(chkpt_dir_path) / str(chkpt_num) / f'GATW.chkpt'
            file_path.parent.mkdir(exist_ok=True)
            torch.save(self.net.state_dict(), file_path)

def load_checkpoint(env, chkpt_dir_path, rollout_time, network, chkpt_num=None):
    if chkpt_num == None:
        chkpt_num = max(int(folder.name) for folder in chkpt_dir_path.iterdir())
    chkpt_path = chkpt_dir_path / str(chkpt_num)
    print("Loading checkpoint: ", chkpt_path)

    # TODO: dropout, alpha, n_heads ?
    state_dict = torch.load(chkpt_path / f'GATW.chkpt')
    # n_embeddings, in_features = state_dict['embeddings.weight'].shape
    # _, n_hidden = state_dict['attention_00.Ws'].shape
    # out_features, _ = state_dict['prediction.weight'].shape
    # n_layers = len([k for k in state_dict if 'head' in k])
    # n_heads = len([k for k in state_dict if 'Ws' in k and 'attention' in k])
    in_features = state_dict['hparams.in_features']
    n_embeddings = state_dict['hparams.n_embeddings']
    n_hidden = state_dict['hparams.n_hidden']
    out_features = state_dict['hparams.out_features']
    n_heads = state_dict['hparams.n_heads']
    n_layers = state_dict['hparams.n_layers']

    net = GATW(in_features=in_features, n_embeddings=n_embeddings,
               n_hidden=n_hidden, out_features=out_features,
               n_heads=n_heads, n_layers=n_layers)
    net.load_state_dict(state_dict, strict=False)
    agent = Agent(env)
    return agent, net<|MERGE_RESOLUTION|>--- conflicted
+++ resolved
@@ -6,12 +6,8 @@
     ---------
     * Parameter Sharing: att, W.
     * Centralized Training: Decentralized Execution.
-<<<<<<< HEAD
     * Learning to communicate: Sends message to agents.
 
-=======
-    * Learning to communicate: Sends message to agents. 
->>>>>>> fd80d55d
     To run a template:
     1) set agent_type = GATV
     >>> python models/train.py
@@ -124,17 +120,11 @@
 
         state = torch.tensor([self.state]).reshape((N, -1)).to(device)
 
-        # if device not in ["cpu"]:
-        #     state = state.cuda(device)
 
         q_values = net(state, adj)
 
         # Exploration & Exploitation:
         # XOR operation flips correctly
-        # TODO: verify flip
-        # actions = torch.argmax(q_values, dim=1).numpy()
-        # flip = np.random.random(N)
-        # actions = np.logical_xor(actions.astype(bool), flip < epsilon)
         with torch.no_grad():
             actions = torch.argmax(q_values, dim=1)
             flip = torch.rand((N,)).to(device) < epsilon
@@ -232,27 +222,17 @@
             self.embeddings,
             self.hidden_size,
             self.num_actions,
-<<<<<<< HEAD
             n_heads,
             n_layers
-        ) 
-=======
-            n_heads
         ).to(device)
->>>>>>> fd80d55d
         self.target_net = GATW(
             self.obs_size,
             self.embeddings,
             self.hidden_size,
             self.num_actions,
-<<<<<<< HEAD
             n_heads,
             n_layers
-        )
-=======
-            n_heads
         ).to(device)
->>>>>>> fd80d55d
 
         self.buffer = ReplayBuffer(self.replay_size)
         self.agent = Agent(self.env, self.buffer)
@@ -424,11 +404,6 @@
 
     # TODO: dropout, alpha, n_heads ?
     state_dict = torch.load(chkpt_path / f'GATW.chkpt')
-    # n_embeddings, in_features = state_dict['embeddings.weight'].shape
-    # _, n_hidden = state_dict['attention_00.Ws'].shape
-    # out_features, _ = state_dict['prediction.weight'].shape
-    # n_layers = len([k for k in state_dict if 'head' in k])
-    # n_heads = len([k for k in state_dict if 'Ws' in k and 'attention' in k])
     in_features = state_dict['hparams.in_features']
     n_embeddings = state_dict['hparams.n_embeddings']
     n_hidden = state_dict['hparams.n_hidden']
