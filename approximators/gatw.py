"""Graph Attention Mechanism

    References:
    ----------
    Petar Velickovic, Guillem Cucurull, Arantxa Casanova, Adriana Romero, Pietro Lio, and Yoshua Bengio. 2017. Graph attention networks.
    https://arxiv.org/abs/1710.10903
    https://github.com/Diego999/pyGAT/blob/master/train.py
"""
from torch import nn
import torch
import torch.nn.functional as F

class GATW(nn.Module):
    def __init__(self, in_features=4, n_embeddings=8, n_hidden=16,
                out_features=2, n_heads=1, n_layers=1):
        """Dense version of GAT."""
        super(GATW, self).__init__()
        self.n_heads = n_heads
<<<<<<< HEAD
        self.n_layers = n_layers


=======
>>>>>>> fd80d55d

        self.embeddings = nn.Linear(in_features, n_embeddings)

        self.attentions = []
        self.heads = []
        for j in range(n_layers):
            # first layer has different size
            n_input = n_hidden if j > 0 else n_embeddings
            self.attentions.append([
                GraphAttentionLayer(n_input, n_hidden, n_hidden) for _ in range(n_heads)
            ])
            for i, attention in enumerate(self.attentions[j]):
                self.add_module(f'attention_{i}{j}', attention)


            self.heads.append(nn.Linear(n_hidden, n_hidden))
            self.add_module(f'heads_{j}', self.heads[-1])

        self.prediction = nn.Linear(n_hidden, out_features)


        self.hparameters = {
            'hparams.in_features': in_features,
            'hparams.n_embeddings':n_embeddings,
            'hparams.n_hidden': n_hidden,
            'hparams.out_features': out_features,
            'hparams.n_heads': n_heads, 
            'hparams.n_layers':n_layers
        }

    def state_dict(self):
        state_dict = super(GATW, self).state_dict()
        state_dict.update(self.get_extra_state())
        return state_dict

    def get_extra_state(self):
        return self.hparameters

    def forward(self, x, adj):
        # 1) Converts features to embeddings.
        x = self.embeddings(x)

        # TODO: Repeat 2-3-4 for multiple layers.
        for j in range(self.n_layers):

            # 2) Run n_heads attention mechanisms.
            x = torch.stack([att(x, adj) for att in self.attentions[j]])

            # 3) Average the stacked heads (dim=0)
            x = torch.sum(x, dim=0) * (1 / self.n_heads)

            # 4) Apply a non-linear activation
            head = self.heads[j]
            x = F.relu(head(x))

        # 5) Predicion layer  
        x = self.prediction(x)

        return x

class GraphAttentionLayer(nn.Module):
    """Graph attention network"""
    def __init__(self, in_features, n_hidden, out_features,  **kwargs):
        """ Defines a single head Graph attention network

        Parameters:
        -----------
        * in_features: int
        size of the input layer -- for reinforcement learning
        observation/state size of the environment.
        * out_features: int
        size of the output layer -- for reinforcement learning
        number of discrete actions available in the environment.
        * hidden_size: int
        size of hidden layers.
        """
        super(GraphAttentionLayer, self).__init__()

        self.in_features = in_features
        self.out_features = out_features

        self.Ws = nn.Parameter(torch.empty(size=(in_features, n_hidden)))
        nn.init.xavier_uniform_(self.Ws.data, gain=1.414)

        self.Wt = nn.Parameter(torch.empty(size=(in_features, n_hidden)))
        nn.init.xavier_uniform_(self.Wt.data, gain=1.414)

        self.Wc = nn.Parameter(torch.empty(size=(in_features, out_features)))
        nn.init.xavier_uniform_(self.Wc.data, gain=1.414)


    def forward(self, h, adj):
        # h.shape: [B, N, E],
        # adj.shape: [N, N] 
        # Whx.shape: [B, N, H]
        Whs = torch.matmul(h, self.Ws)
        Wht = torch.matmul(h, self.Wt)

        # e.shape: [B, N, N]
        WhtT = torch.transpose(Wht, dim0=-2, dim1=-1)
        e = torch.matmul(Whs, WhtT)

        # zij = eij if j --> i
        # zij = epsilon otherwise, -9e15
        zero_vec = -9e15 * torch.ones_like(e)
        z = torch.where(adj > 0, e, zero_vec)
        alpha = F.softmax(z, dim=-1)

        Whc = torch.matmul(h, self.Wc)
        h_prime = torch.matmul(alpha, Whc)

        return h_prime<|MERGE_RESOLUTION|>--- conflicted
+++ resolved
@@ -16,12 +16,9 @@
         """Dense version of GAT."""
         super(GATW, self).__init__()
         self.n_heads = n_heads
-<<<<<<< HEAD
         self.n_layers = n_layers
 
 
-=======
->>>>>>> fd80d55d
 
         self.embeddings = nn.Linear(in_features, n_embeddings)
 
